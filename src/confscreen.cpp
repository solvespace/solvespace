--- conflicted
+++ resolved
@@ -96,8 +96,6 @@
             SS.GW.offset
         );
     }
-    
-    InvalidateGraphics(); // not sure if this is needed after the AnimateOnto, but hey
 }
 
 void TextWindow::ScreenChangeShowContourAreas(int link, uint32_t v) {
@@ -323,15 +321,12 @@
     Printf(false, "  %Fd%f%Ll%s  check sketch for closed contour%E",
         &ScreenChangeCheckClosedContour,
         SS.checkClosedContour ? CHECK_TRUE : CHECK_FALSE);
-<<<<<<< HEAD
     Printf(false, "  %Fd%f%Ll%s  use turntable mouse navigation%E",
         &ScreenChangeTurntableNav,
         SS.turntableNav ? CHECK_TRUE : CHECK_FALSE);
-=======
     Printf(false, "  %Fd%f%Ll%s  enable automatic line constraints%E",
         &ScreenChangeAutomaticLineConstraints,
         SS.automaticLineConstraints ? CHECK_TRUE : CHECK_FALSE);
->>>>>>> a7b2f289
     Printf(false, "  %Fd%f%Ll%s  show areas of closed contours%E",
         &ScreenChangeShowContourAreas,
         SS.showContourAreas ? CHECK_TRUE : CHECK_FALSE);
