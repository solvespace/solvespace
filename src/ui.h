//-----------------------------------------------------------------------------
// Declarations relating to our user interface, in both the graphics and
// text browser window.
//
// Copyright 2008-2013 Jonathan Westhues.
//-----------------------------------------------------------------------------

#ifndef SOLVESPACE_UI_H
#define SOLVESPACE_UI_H

class Locale {
public:
    std::string language;
    std::string region;
    uint16_t    lcid;
    std::string displayName;

    std::string Culture() const {
        return language + "-" + region;
    }
};

struct LocaleLess {
    bool operator()(const Locale &a, const Locale &b) const {
        return a.language < b.language ||
            (a.language == b.language && a.region < b.region);
    }
};

const std::set<Locale, LocaleLess> &Locales();
bool SetLocale(const std::string &name);
bool SetLocale(uint16_t lcid);

const std::string &Translate(const char *msgid);
const std::string &Translate(const char *msgctxt, const char *msgid);
const std::string &TranslatePlural(const char *msgid, unsigned n);
const std::string &TranslatePlural(const char *msgctxt, const char *msgid, unsigned n);

inline const char *N_(const char *msgid) {
    return msgid;
}
inline const char *CN_(const char *msgctxt, const char *msgid) {
    return msgid;
}
#if defined(LIBRARY)
inline const char *_(const char *msgid) {
    return msgid;
}
inline const char *C_(const char *msgctxt, const char *msgid) {
    return msgid;
}
#else
inline const char *_(const char *msgid) {
    return Translate(msgid).c_str();
}
inline const char *C_(const char *msgctxt, const char *msgid) {
    return Translate(msgctxt, msgid).c_str();
}
#endif

// This table describes the top-level menus in the graphics window.
enum class Command : uint32_t {
    NONE = 0,
    // File
    NEW = 100,
    OPEN,
    OPEN_RECENT,
    SAVE,
    SAVE_AS,
    EXPORT_IMAGE,
    EXPORT_MESH,
    EXPORT_SURFACES,
    EXPORT_VIEW,
    EXPORT_SECTION,
    EXPORT_WIREFRAME,
    IMPORT,
    EXIT,
    // View
    ZOOM_IN,
    ZOOM_OUT,
    ZOOM_TO_FIT,
    SHOW_GRID,
    PERSPECTIVE_PROJ,
    ONTO_WORKPLANE,
    NEAREST_ORTHO,
    NEAREST_ISO,
    CENTER_VIEW,
    SHOW_TOOLBAR,
    SHOW_TEXT_WND,
    UNITS_INCHES,
    UNITS_MM,
    UNITS_METERS,
    FULL_SCREEN,
    // Edit
    UNDO,
    REDO,
    CUT,
    COPY,
    PASTE,
    PASTE_TRANSFORM,
    DELETE,
    SELECT_CHAIN,
    SELECT_ALL,
    SNAP_TO_GRID,
    ROTATE_90,
    UNSELECT_ALL,
    REGEN_ALL,
    // Request
    SEL_WORKPLANE,
    FREE_IN_3D,
    DATUM_POINT,
    WORKPLANE,
    LINE_SEGMENT,
    CONSTR_SEGMENT,
    CIRCLE,
    ARC,
    RECTANGLE,
    CUBIC,
    TTF_TEXT,
    IMAGE,
    SPLIT_CURVES,
    TANGENT_ARC,
    CONSTRUCTION,
    // Group
    GROUP_3D,
    GROUP_WRKPL,
    GROUP_EXTRUDE,
    GROUP_LATHE,
    GROUP_ROT,
    GROUP_TRANS,
    GROUP_LINK,
    GROUP_RECENT,
    // Constrain
    DISTANCE_DIA,
    REF_DISTANCE,
    ANGLE,
    REF_ANGLE,
    OTHER_ANGLE,
    REFERENCE,
    EQUAL,
    RATIO,
    DIFFERENCE,
    ON_ENTITY,
    SYMMETRIC,
    AT_MIDPOINT,
    HORIZONTAL,
    VERTICAL,
    PARALLEL,
    PERPENDICULAR,
    ORIENTED_SAME,
    WHERE_DRAGGED,
    COMMENT,
    // Analyze
    VOLUME,
    AREA,
    PERIMETER,
    INTERFERENCE,
    NAKED_EDGES,
    SHOW_DOF,
    CENTER_OF_MASS,
    TRACE_PT,
    STOP_TRACING,
    STEP_DIM,
    // Help
    LOCALE,
    WEBSITE,
    ABOUT,
};

class Button;

class TextWindow {
public:
    enum {
        MAX_COLS = 100,
        MIN_COLS = 45,
        MAX_ROWS = 2000
    };

    typedef struct {
        char      c;
        RgbaColor color;
    } Color;
    static const Color fgColors[];
    static const Color bgColors[];

    float bgColorTable[256*3];
    float fgColorTable[256*3];

    enum {
        CHAR_WIDTH_    = 9,
        CHAR_HEIGHT    = 16,
        LINE_HEIGHT    = 20,
        LEFT_MARGIN    = 6,
    };

#define CHECK_FALSE "\xEE\x80\x80" // U+E000
#define CHECK_TRUE  "\xEE\x80\x81"
#define RADIO_FALSE "\xEE\x80\x82"
#define RADIO_TRUE  "\xEE\x80\x83"

    int scrollPos;      // The scrollbar position, in half-row units
    int halfRows;       // The height of our window, in half-row units

    uint32_t text[MAX_ROWS][MAX_COLS];
    typedef void LinkFunction(int link, uint32_t v);
    enum { NOT_A_LINK = 0 };
    struct {
        char            fg;
        char            bg;
        RgbaColor       bgRgb;
        int             link;
        uint32_t        data;
        LinkFunction   *f;
        LinkFunction   *h;
    }       meta[MAX_ROWS][MAX_COLS];
    int hoveredRow, hoveredCol;

    int top[MAX_ROWS]; // in half-line units, or -1 for unused
    int rows;

    Platform::WindowRef window;
    std::shared_ptr<ViewportCanvas> canvas;

    void Draw(Canvas *canvas);

    void Paint();
    void MouseEvent(bool isClick, bool leftDown, double x, double y);
    void MouseLeave();
    void ScrollbarEvent(double newPos);

    enum DrawOrHitHow : uint32_t {
        PAINT = 0,
        HOVER = 1,
        CLICK = 2
    };
    void DrawOrHitTestIcons(UiCanvas *canvas, DrawOrHitHow how,
                            double mx, double my);
    Button *hoveredButton;

    Vector HsvToRgb(Vector hsv);
    std::shared_ptr<Pixmap> HsvPattern2d(int w, int h);
    std::shared_ptr<Pixmap> HsvPattern1d(double hue, double sat, int w, int h);
    void ColorPickerDone();
    bool DrawOrHitTestColorPicker(UiCanvas *canvas, DrawOrHitHow how,
                                  bool leftDown, double x, double y);

    void Init();
    void MakeColorTable(const Color *in, float *out);
    void Printf(bool half, const char *fmt, ...);
    void ClearScreen();

    void Show();

    // State for the screen that we are showing in the text window.
    enum class Screen : uint32_t {
        LIST_OF_GROUPS      = 0,
        GROUP_INFO          = 1,
        GROUP_SOLVE_INFO    = 2,
        CONFIGURATION       = 3,
        STEP_DIMENSION      = 4,
        LIST_OF_STYLES      = 5,
        STYLE_INFO          = 6,
        PASTE_TRANSFORMED   = 7,
        EDIT_VIEW           = 8,
        TANGENT_ARC         = 9
    };
    typedef struct {
        Screen  screen;

        hGroup      group;
        hStyle      style;

        hConstraint constraint;

        struct {
            int         times;
            Vector      trans;
            double      theta;
            Vector      origin;
            double      scale;
        }           paste;
    } ShownState;
    ShownState shown;

    enum class Edit : uint32_t {
        NOTHING               = 0,
        // For multiple groups
        TIMES_REPEATED        = 1,
        GROUP_NAME            = 2,
        GROUP_SCALE           = 3,
        GROUP_COLOR           = 4,
        GROUP_OPACITY         = 5,
        // For the configuration screen
        LIGHT_DIRECTION       = 100,
        LIGHT_INTENSITY       = 101,
        COLOR                 = 102,
        CHORD_TOLERANCE       = 103,
        MAX_SEGMENTS          = 104,
        CAMERA_TANGENT        = 105,
        GRID_SPACING          = 106,
        DIGITS_AFTER_DECIMAL  = 107,
        EXPORT_SCALE          = 108,
        EXPORT_OFFSET         = 109,
        CANVAS_SIZE           = 110,
        G_CODE_DEPTH          = 120,
        G_CODE_PASSES         = 121,
        G_CODE_FEED           = 122,
        G_CODE_PLUNGE_FEED    = 123,
        AUTOSAVE_INTERVAL     = 124,
        // For TTF text
        TTF_TEXT              = 300,
        // For the step dimension screen
        STEP_DIM_FINISH       = 400,
        STEP_DIM_STEPS        = 401,
        // For the styles stuff
        STYLE_WIDTH           = 500,
        STYLE_TEXT_HEIGHT     = 501,
        STYLE_TEXT_ANGLE      = 502,
        STYLE_COLOR           = 503,
        STYLE_FILL_COLOR      = 504,
        STYLE_NAME            = 505,
        BACKGROUND_COLOR      = 506,
        STYLE_STIPPLE_PERIOD  = 508,
        // For paste transforming
        PASTE_TIMES_REPEATED  = 600,
        PASTE_ANGLE           = 601,
        PASTE_SCALE           = 602,
        // For view
        VIEW_SCALE            = 700,
        VIEW_ORIGIN           = 701,
        VIEW_PROJ_RIGHT       = 702,
        VIEW_PROJ_UP          = 703,
        // For tangent arc
        TANGENT_ARC_RADIUS    = 800
    };
    struct {
        bool        showAgain;
        Edit        meaning;
        int         i;
        hGroup      group;
        hRequest    request;
        hStyle      style;
    } edit;

    static void ReportHowGroupSolved(hGroup hg);

    struct {
        int     halfRow;
        int     col;

        struct {
            RgbaColor rgb;
            double    h, s, v;
            bool      show;
            bool      picker1dActive;
            bool      picker2dActive;
        }       colorPicker;
    } editControl;

    void HideEditControl();
    void ShowEditControl(int col, const std::string &str, int halfRow = -1);
    void ShowEditControlWithColorPicker(int col, RgbaColor rgb);

    void ClearSuper();

    void ShowHeader(bool withNav);
    // These are self-contained screens, that show some information about
    // the sketch.
    void ShowListOfGroups();
    void ShowGroupInfo();
    void ShowGroupSolveInfo();
    void ShowConfiguration();
    void ShowListOfStyles();
    void ShowStyleInfo();
    void ShowStepDimension();
    void ShowPasteTransformed();
    void ShowEditView();
    void ShowTangentArc();
    // Special screen, based on selection
    void DescribeSelection();

    void GoToScreen(Screen screen);

    // All of these are callbacks from the GUI code; first from when
    // we're describing an entity
    static void ScreenEditTtfText(int link, uint32_t v);
    static void ScreenSetTtfFont(int link, uint32_t v);
    static void ScreenUnselectAll(int link, uint32_t v);

    // when we're describing a constraint
    static void ScreenConstraintShowAsRadius(int link, uint32_t v);

    // and the rest from the stuff in textscreens.cpp
    static void ScreenSelectGroup(int link, uint32_t v);
    static void ScreenActivateGroup(int link, uint32_t v);
    static void ScreenToggleGroupShown(int link, uint32_t v);
    static void ScreenHowGroupSolved(int link, uint32_t v);
    static void ScreenShowGroupsSpecial(int link, uint32_t v);
    static void ScreenDeleteGroup(int link, uint32_t v);

    static void ScreenHoverConstraint(int link, uint32_t v);
    static void ScreenHoverRequest(int link, uint32_t v);
    static void ScreenSelectRequest(int link, uint32_t v);
    static void ScreenSelectConstraint(int link, uint32_t v);

    static void ScreenChangeGroupOption(int link, uint32_t v);
    static void ScreenColor(int link, uint32_t v);
    static void ScreenOpacity(int link, uint32_t v);

    static void ScreenShowListOfStyles(int link, uint32_t v);
    static void ScreenShowStyleInfo(int link, uint32_t v);
    static void ScreenDeleteStyle(int link, uint32_t v);
    static void ScreenChangeStylePatternType(int link, uint32_t v);
    static void ScreenChangeStyleYesNo(int link, uint32_t v);
    static void ScreenCreateCustomStyle(int link, uint32_t v);
    static void ScreenLoadFactoryDefaultStyles(int link, uint32_t v);
    static void ScreenAssignSelectionToStyle(int link, uint32_t v);

    static void ScreenShowConfiguration(int link, uint32_t v);
    static void ScreenShowEditView(int link, uint32_t v);
    static void ScreenGoToWebsite(int link, uint32_t v);

    static void ScreenChangeFixExportColors(int link, uint32_t v);
    static void ScreenChangeBackFaces(int link, uint32_t v);
    static void ScreenChangeShowContourAreas(int link, uint32_t v);
    static void ScreenChangeCheckClosedContour(int link, uint32_t v);
<<<<<<< HEAD
    static void ScreenChangeTurntableNav(int link, uint32_t v);
=======
    static void ScreenChangeAutomaticLineConstraints(int link, uint32_t v);
>>>>>>> a7b2f289
    static void ScreenChangePwlCurves(int link, uint32_t v);
    static void ScreenChangeCanvasSizeAuto(int link, uint32_t v);
    static void ScreenChangeCanvasSize(int link, uint32_t v);
    static void ScreenChangeShadedTriangles(int link, uint32_t v);

    static void ScreenAllowRedundant(int link, uint32_t v);

    struct {
        bool    isDistance;
        double  finish;
        int     steps;

        Platform::TimerRef timer;
        int64_t time;
        int     step;
    } stepDim;
    static void ScreenStepDimSteps(int link, uint32_t v);
    static void ScreenStepDimFinish(int link, uint32_t v);
    static void ScreenStepDimGo(int link, uint32_t v);

    static void ScreenChangeTangentArc(int link, uint32_t v);

    static void ScreenPasteTransformed(int link, uint32_t v);

    static void ScreenHome(int link, uint32_t v);

    // These ones do stuff with the edit control
    static void ScreenChangeExprA(int link, uint32_t v);
    static void ScreenChangeGroupName(int link, uint32_t v);
    static void ScreenChangeGroupScale(int link, uint32_t v);
    static void ScreenChangeLightDirection(int link, uint32_t v);
    static void ScreenChangeLightIntensity(int link, uint32_t v);
    static void ScreenChangeColor(int link, uint32_t v);
    static void ScreenChangeChordTolerance(int link, uint32_t v);
    static void ScreenChangeMaxSegments(int link, uint32_t v);
    static void ScreenChangeExportChordTolerance(int link, uint32_t v);
    static void ScreenChangeExportMaxSegments(int link, uint32_t v);
    static void ScreenChangeCameraTangent(int link, uint32_t v);
    static void ScreenChangeGridSpacing(int link, uint32_t v);
    static void ScreenChangeDigitsAfterDecimal(int link, uint32_t v);
    static void ScreenChangeExportScale(int link, uint32_t v);
    static void ScreenChangeExportOffset(int link, uint32_t v);
    static void ScreenChangeGCodeParameter(int link, uint32_t v);
    static void ScreenChangeAutosaveInterval(int link, uint32_t v);
    static void ScreenChangeStyleName(int link, uint32_t v);
    static void ScreenChangeStyleMetric(int link, uint32_t v);
    static void ScreenChangeStyleTextAngle(int link, uint32_t v);
    static void ScreenChangeStyleColor(int link, uint32_t v);
    static void ScreenChangeBackgroundColor(int link, uint32_t v);
    static void ScreenChangePasteTransformed(int link, uint32_t v);
    static void ScreenChangeViewScale(int link, uint32_t v);
    static void ScreenChangeViewToFullScale(int link, uint32_t v);
    static void ScreenChangeViewOrigin(int link, uint32_t v);
    static void ScreenChangeViewProjection(int link, uint32_t v);

    bool EditControlDoneForStyles(const std::string &s);
    bool EditControlDoneForConfiguration(const std::string &s);
    bool EditControlDoneForPaste(const std::string &s);
    bool EditControlDoneForView(const std::string &s);
    void EditControlDone(std::string s);
};

class GraphicsWindow {
public:
    void Init();

    Platform::WindowRef   window;

    void PopulateMainMenu();
    void PopulateRecentFiles();

    Platform::KeyboardEvent AcceleratorForCommand(Command id);
    void ActivateCommand(Command id);

    static void MenuView(Command id);
    static void MenuEdit(Command id);
    static void MenuRequest(Command id);
    void DeleteSelection();
    void CopySelection();
    void PasteClipboard(Vector trans, double theta, double scale);
    static void MenuClipboard(Command id);

    Platform::MenuRef openRecentMenu;
    Platform::MenuRef linkRecentMenu;

    Platform::MenuItemRef showGridMenuItem;
    Platform::MenuItemRef perspectiveProjMenuItem;
    Platform::MenuItemRef showToolbarMenuItem;
    Platform::MenuItemRef showTextWndMenuItem;
    Platform::MenuItemRef fullScreenMenuItem;

    Platform::MenuItemRef unitsMmMenuItem;
    Platform::MenuItemRef unitsMetersMenuItem;
    Platform::MenuItemRef unitsInchesMenuItem;

    Platform::MenuItemRef inWorkplaneMenuItem;
    Platform::MenuItemRef in3dMenuItem;

    Platform::MenuItemRef undoMenuItem;
    Platform::MenuItemRef redoMenuItem;

    std::shared_ptr<ViewportCanvas> canvas;
    std::shared_ptr<BatchCanvas>    persistentCanvas;
    bool persistentDirty;

    // These parameters define the map from 2d screen coordinates to the
    // coordinates of the 3d sketch points. We will use an axonometric
    // projection.
    Vector  offset;
    Vector  projRight;
    Vector  projUp;
    double  scale;
    struct {
        bool    mouseDown;
        Vector  offset;
        Vector  projRight;
        Vector  projUp;
        Point2d mouse;
        Point2d mouseOnButtonDown;
        Vector  marqueePoint;
        bool    startedMoving;
    }       orig;
    // We need to detect when the projection is changed to invalidate
    // caches for drawn items.
    struct {
        Vector  offset;
        Vector  projRight;
        Vector  projUp;
        double  scale;
    }       cached;

    // Most recent mouse position, updated every time the mouse moves.
    Point2d currentMousePosition;

    // When the user is dragging a point, don't solve multiple times without
    // allowing a paint in between. The extra solves are wasted if they're
    // not displayed.
    bool    havePainted;

    // Some state for the context menu.
    struct {
        bool        active;
    }       context;

    Camera GetCamera() const;
    Lighting GetLighting() const;

    void NormalizeProjectionVectors();
    Point2d ProjectPoint(Vector p);
    Vector ProjectPoint3(Vector p);
    Vector ProjectPoint4(Vector p, double *w);
    Vector UnProjectPoint(Point2d p);
    Vector UnProjectPoint3(Vector p);

    Platform::TimerRef animateTimer;
    void AnimateOnto(Quaternion quatf, Vector offsetf);
    void AnimateOntoWorkplane();

    Vector VectorFromProjs(Vector rightUpForward);
    void HandlePointForZoomToFit(Vector p, Point2d *pmax, Point2d *pmin,
                                 double *wmin, bool usePerspective,
                                 const Camera &camera);
    void LoopOverPoints(const std::vector<Entity *> &entities,
                        const std::vector<Constraint *> &constraints,
                        const std::vector<hEntity> &faces,
                        Point2d *pmax, Point2d *pmin,
                        double *wmin, bool usePerspective, bool includeMesh,
                        const Camera &camera);
    void ZoomToFit(bool includingInvisibles = false, bool useSelection = false);
    double ZoomToFit(const Camera &camera,
                     bool includingInvisibles = false, bool useSelection = false);

    hGroup  activeGroup;
    void EnsureValidActives();
    bool LockedInWorkplane();
    void SetWorkplaneFreeIn3d();
    hEntity ActiveWorkplane();
    void ForceTextWindowShown();

    // Operations that must be completed by doing something with the mouse
    // are noted here.
    enum class Pending : uint32_t {
        NONE                        = 0,
        COMMAND                     = 1,
        DRAGGING_POINTS             = 2,
        DRAGGING_NEW_POINT          = 3,
        DRAGGING_NEW_LINE_POINT     = 4,
        DRAGGING_NEW_CUBIC_POINT    = 5,
        DRAGGING_NEW_ARC_POINT      = 6,
        DRAGGING_CONSTRAINT         = 7,
        DRAGGING_RADIUS             = 8,
        DRAGGING_NORMAL             = 9,
        DRAGGING_NEW_RADIUS         = 10,
        DRAGGING_MARQUEE            = 11,
    };

    struct {
        Pending              operation;
        Command              command;

        hRequest             request;
        hEntity              point;
        List<hEntity>        points;
        List<hRequest>       requests;
        hEntity              circle;
        hEntity              normal;
        hConstraint          constraint;

        const char          *description;
        Platform::Path       filename;

        bool                 hasSuggestion;
        Constraint::Type     suggestion;
    } pending;
    void ClearPending(bool scheduleShowTW = true);
    bool IsFromPending(hRequest r);
    void AddToPending(hRequest r);
    void ReplacePending(hRequest before, hRequest after);

    // The constraint that is being edited with the on-screen textbox.
    hConstraint constraintBeingEdited;

    bool SuggestLineConstraint(hRequest lineSegment, ConstraintBase::Type *type);

    Vector SnapToGrid(Vector p);
    Vector SnapToEntityByScreenPoint(Point2d pp, hEntity he);
    bool ConstrainPointByHovered(hEntity pt, const Point2d *projected = NULL);
    void DeleteTaggedRequests();
    hRequest AddRequest(Request::Type type, bool rememberForUndo);
    hRequest AddRequest(Request::Type type);

    class ParametricCurve {
    public:
        bool isLine; // else circle
        Vector p0, p1;
        Vector u, v;
        double r, theta0, theta1, dtheta;

        void MakeFromEntity(hEntity he, bool reverse);
        Vector PointAt(double t);
        Vector TangentAt(double t);
        double LengthForAuto();

        void CreateRequestTrimmedTo(double t, bool reuseOrig,
            hEntity orig, hEntity arc, bool arcFinish, bool pointf);
        void ConstrainPointIfCoincident(hEntity hpt);
    };
    void MakeTangentArc();
    void SplitLinesOrCurves();
    hEntity SplitEntity(hEntity he, Vector pinter);
    hEntity SplitLine(hEntity he, Vector pinter);
    hEntity SplitCircle(hEntity he, Vector pinter);
    hEntity SplitCubic(hEntity he, Vector pinter);
    void ReplacePointInConstraints(hEntity oldpt, hEntity newpt);
    void RemoveConstraintsForPointBeingDeleted(hEntity hpt);
    void FixConstraintsForRequestBeingDeleted(hRequest hr);
    void FixConstraintsForPointBeingDeleted(hEntity hpt);

    // A selected entity.
    class Selection {
    public:
        int         tag;

        hEntity     entity;
        hConstraint constraint;
        bool        emphasized;

        void Draw(bool isHovered, Canvas *canvas);

        void Clear();
        bool IsEmpty();
        bool Equals(Selection *b);
        bool HasEndpoints();
    };

    // A hovered entity, with its location relative to the cursor.
    class Hover {
    public:
        int         zIndex;
        double      distance;
        Selection   selection;
    };

    List<Hover> hoverList;
    Selection hover;
    bool hoverWasSelectedOnMousedown;
    List<Selection> selection;

    Selection ChooseFromHoverToSelect();
    Selection ChooseFromHoverToDrag();
    void HitTestMakeSelection(Point2d mp);
    void ClearSelection();
    void ClearNonexistentSelectionItems();
    /// This structure is filled by a call to GroupSelection().
    struct {
        std::vector<hEntity>     point;
        std::vector<hEntity>     entity;
        std::vector<hEntity>     anyNormal;
        std::vector<hEntity>     vector;
        std::vector<hEntity>     face;
        std::vector<hConstraint> constraint;
        int         points;
        int         entities;
        int         workplanes;
        int         faces;
        int         lineSegments;
        int         circlesOrArcs;
        int         arcs;
        int         cubics;
        int         periodicCubics;
        int         anyNormals;
        int         vectors;
        int         constraints;
        int         stylables;
        int         constraintLabels;
        int         withEndpoints;
        int         n;                 ///< Number of selected items
    } gs;
    void GroupSelection();
    bool IsSelected(Selection *s);
    bool IsSelected(hEntity he);
    void MakeSelected(hEntity he);
    void MakeSelected(hConstraint hc);
    void MakeSelected(Selection *s);
    void MakeUnselected(hEntity he, bool coincidentPointTrick);
    void MakeUnselected(Selection *s, bool coincidentPointTrick);
    void SelectByMarquee();
    void ClearSuper();

    // The toolbar, in toolbar.cpp
    bool ToolbarDrawOrHitTest(int x, int y, UiCanvas *canvas, Command *menuHit);
    void ToolbarDraw(UiCanvas *canvas);
    bool ToolbarMouseMoved(int x, int y);
    bool ToolbarMouseDown(int x, int y);
    Command toolbarHovered;

    // This sets what gets displayed.
    bool    showWorkplanes;
    bool    showNormals;
    bool    showPoints;
    bool    showConstraints;
    bool    showTextWindow;
    bool    showShaded;
    bool    showEdges;
    bool    showOutlines;
    bool    showFaces;
    bool    showMesh;
    void ToggleBool(bool *v);

    enum class DrawOccludedAs { INVISIBLE, STIPPLED, VISIBLE };
    DrawOccludedAs drawOccludedAs;

    bool    showSnapGrid;
    void DrawSnapGrid(Canvas *canvas);

    void AddPointToDraggedList(hEntity hp);
    void StartDraggingByEntity(hEntity he);
    void StartDraggingBySelection();
    void UpdateDraggedNum(Vector *pos, double mx, double my);
    void UpdateDraggedPoint(hEntity hp, double mx, double my);

    void Invalidate(bool clearPersistent = false);
    void DrawEntities(Canvas *canvas, bool persistent);
    void DrawPersistent(Canvas *canvas);
    void Draw(Canvas *canvas);
    void Paint();

    bool MouseEvent(Platform::MouseEvent event);
    void MouseMoved(double x, double y, bool leftDown, bool middleDown,
                    bool rightDown, bool shiftDown, bool ctrlDown);
    void MouseLeftDown(double x, double y);
    void MouseLeftUp(double x, double y);
    void MouseLeftDoubleClick(double x, double y);
    void MouseMiddleOrRightDown(double x, double y);
    void MouseRightUp(double x, double y);
    void MouseScroll(double x, double y, int delta);
    void MouseLeave();
    bool KeyboardEvent(Platform::KeyboardEvent event);
    void EditControlDone(const std::string &s);

    int64_t last6DofTime;
    hGroup last6DofGroup;
    void SixDofEvent(Platform::SixDofEvent event);
};


#endif<|MERGE_RESOLUTION|>--- conflicted
+++ resolved
@@ -425,11 +425,8 @@
     static void ScreenChangeBackFaces(int link, uint32_t v);
     static void ScreenChangeShowContourAreas(int link, uint32_t v);
     static void ScreenChangeCheckClosedContour(int link, uint32_t v);
-<<<<<<< HEAD
     static void ScreenChangeTurntableNav(int link, uint32_t v);
-=======
     static void ScreenChangeAutomaticLineConstraints(int link, uint32_t v);
->>>>>>> a7b2f289
     static void ScreenChangePwlCurves(int link, uint32_t v);
     static void ScreenChangeCanvasSizeAuto(int link, uint32_t v);
     static void ScreenChangeCanvasSize(int link, uint32_t v);
