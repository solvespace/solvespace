/CMakeCache.txt
/build*/
/test/**/*.diff.*
/test/**/*.curr.*
*.trace
/debian/tmp/
/debian/*.log
/debian/*.substvars
/debian/*.debhelper
/debian/files
/debian/solvespace/
/debian/libslvs1/
/debian/libslvs1-dev/
/obj-*/
/*.slvs
.vscode/
<<<<<<< HEAD
.idea/
=======

# Visual Studio
out/
.vs/
CMakeSettings.json
>>>>>>> ab7d77d5
<|MERGE_RESOLUTION|>--- conflicted
+++ resolved
@@ -14,12 +14,9 @@
 /obj-*/
 /*.slvs
 .vscode/
-<<<<<<< HEAD
 .idea/
-=======
 
 # Visual Studio
 out/
 .vs/
-CMakeSettings.json
->>>>>>> ab7d77d5
+CMakeSettings.json