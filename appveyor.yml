version: '{build}'
clone_depth: 1
<<<<<<< HEAD
environment:
  MSYS_DIR: C:\msys64
  matrix:
    - APPVEYOR_BUILD_WORKER_IMAGE: Visual Studio 2013
    - APPVEYOR_BUILD_WORKER_IMAGE: Visual Studio 2019
      PYTHON_DIR: C:\Python36-x64
      COMPILER: mingw32
    - APPVEYOR_BUILD_WORKER_IMAGE: Visual Studio 2019
      PYTHON_DIR: C:\Python37-x64
      COMPILER: mingw32
    # Cython not yet support
#    - APPVEYOR_BUILD_WORKER_IMAGE: Visual Studio 2019
#      PYTHON_DIR: C:\Python38-x64
#      COMPILER: mingw32
    - APPVEYOR_BUILD_WORKER_IMAGE: Visual Studio 2019
      PYTHON_DIR: C:\Python38-x64
      COMPILER: msvc
for:
  - matrix:
      only:
        - APPVEYOR_BUILD_WORKER_IMAGE: Visual Studio 2013
    before_build:
      - git submodule update --init
      - set tag=x%APPVEYOR_REPO_TAG_NAME%
      - if %tag:~,2% == xv (set BUILD_TYPE=RelWithDebInfo) else (set BUILD_TYPE=Debug)
      - mkdir build
      - cmake -G"Visual Studio 12" -Tv120 -Bbuild -H.
    build_script:
      - msbuild "build\src\solvespace.vcxproj" /verbosity:minimal /property:Configuration=%BUILD_TYPE% /logger:"C:\Program Files\AppVeyor\BuildAgent\Appveyor.MSBuildLogger.dll"
      - msbuild "build\src\solvespace-cli.vcxproj" /verbosity:minimal /property:Configuration=%BUILD_TYPE% /logger:"C:\Program Files\AppVeyor\BuildAgent\Appveyor.MSBuildLogger.dll"
      - msbuild "build\test\solvespace-testsuite.vcxproj" /verbosity:minimal /property:Configuration=%BUILD_TYPE% /logger:"C:\Program Files\AppVeyor\BuildAgent\Appveyor.MSBuildLogger.dll"
    test_script:
      - build\bin\%BUILD_TYPE%\solvespace-testsuite.exe
    deploy:
      - provider: GitHub
        auth_token:
          secure: P9/pf2nM+jlWKe7pCjMp41HycBNP/+5AsmE/TETrDUoBOa/9WFHelqdVFrbRn9IC
        description: ""
        artifact: solvespace.exe,solvespace-cli.exe,solvespace.pdb
        on:
          APPVEYOR_REPO_NAME: solvespace/solvespace
          APPVEYOR_REPO_TAG: true
  - matrix:
      only:
        - APPVEYOR_BUILD_WORKER_IMAGE: Visual Studio 2019
    install:
      # Install Python-dev
      - IF DEFINED PYTHON_DEV choco install -y python --version %PYTHON_DEV%
      # Environment variables
      - set Path=%MSYS_DIR%\mingw64\bin;%MSYS_DIR%\usr\bin;%Path%
      - set Path=%PYTHON_DIR%;%PYTHON_DIR%\Scripts;%Path%
      # Show Python
      - python --version
      - pip --version
      # Upgrade setuptools
      - pip install setuptools -U
      # Set Python compiler to MinGW
      - cython\platform\set_pycompiler %PYTHON_DIR% %COMPILER%
      # Install modules
      - pip install -r cython\requirements.txt
      # Show tool kits
      - gcc --version
      - mingw32-make --version
    build_script:
      - cd cython && python setup.py test && cd ..
    after_build:
      # PyPI deployment
      - IF "%APPVEYOR_REPO_TAG%"=="true"
        IF "%APPVEYOR_REPO_NAME%"=="KmolYuan/solvespace" (
        pip install twine &&
        cd cython &&
        python setup.py bdist_wheel &&
        twine upload dist\*.whl --skip-existing
        )
=======
before_build:
  - git submodule update --init
  - set tag=x%APPVEYOR_REPO_TAG_NAME%
  - if %tag:~,2% == xv (set BUILD_TYPE=RelWithDebInfo) else (set BUILD_TYPE=Debug)
  - mkdir build
  - cmake -G"Visual Studio 14" -Tv140 -Bbuild -H.
build_script:
  - msbuild "build\src\solvespace.vcxproj" /verbosity:minimal /property:Configuration=%BUILD_TYPE% /logger:"C:\Program Files\AppVeyor\BuildAgent\Appveyor.MSBuildLogger.dll"
  - msbuild "build\src\solvespace-cli.vcxproj" /verbosity:minimal /property:Configuration=%BUILD_TYPE% /logger:"C:\Program Files\AppVeyor\BuildAgent\Appveyor.MSBuildLogger.dll"
  - msbuild "build\test\solvespace-testsuite.vcxproj" /verbosity:minimal /property:Configuration=%BUILD_TYPE% /logger:"C:\Program Files\AppVeyor\BuildAgent\Appveyor.MSBuildLogger.dll"
test_script:
  - build\bin\%BUILD_TYPE%\solvespace-testsuite.exe
>>>>>>> 1864bf0c
artifacts:
  - path: build\bin\%BUILD_TYPE%\solvespace.exe
    name: solvespace.exe
  - path: build\bin\%BUILD_TYPE%\solvespace-cli.exe
    name: solvespace-cli.exe
  - path: build\bin\%BUILD_TYPE%\solvespace.pdb
    name: solvespace.pdb<|MERGE_RESOLUTION|>--- conflicted
+++ resolved
@@ -1,6 +1,5 @@
 version: '{build}'
 clone_depth: 1
-<<<<<<< HEAD
 environment:
   MSYS_DIR: C:\msys64
   matrix:
@@ -27,7 +26,7 @@
       - set tag=x%APPVEYOR_REPO_TAG_NAME%
       - if %tag:~,2% == xv (set BUILD_TYPE=RelWithDebInfo) else (set BUILD_TYPE=Debug)
       - mkdir build
-      - cmake -G"Visual Studio 12" -Tv120 -Bbuild -H.
+      - cmake -G"Visual Studio 14" -Tv140 -Bbuild -H.
     build_script:
       - msbuild "build\src\solvespace.vcxproj" /verbosity:minimal /property:Configuration=%BUILD_TYPE% /logger:"C:\Program Files\AppVeyor\BuildAgent\Appveyor.MSBuildLogger.dll"
       - msbuild "build\src\solvespace-cli.vcxproj" /verbosity:minimal /property:Configuration=%BUILD_TYPE% /logger:"C:\Program Files\AppVeyor\BuildAgent\Appveyor.MSBuildLogger.dll"
@@ -75,20 +74,6 @@
         python setup.py bdist_wheel &&
         twine upload dist\*.whl --skip-existing
         )
-=======
-before_build:
-  - git submodule update --init
-  - set tag=x%APPVEYOR_REPO_TAG_NAME%
-  - if %tag:~,2% == xv (set BUILD_TYPE=RelWithDebInfo) else (set BUILD_TYPE=Debug)
-  - mkdir build
-  - cmake -G"Visual Studio 14" -Tv140 -Bbuild -H.
-build_script:
-  - msbuild "build\src\solvespace.vcxproj" /verbosity:minimal /property:Configuration=%BUILD_TYPE% /logger:"C:\Program Files\AppVeyor\BuildAgent\Appveyor.MSBuildLogger.dll"
-  - msbuild "build\src\solvespace-cli.vcxproj" /verbosity:minimal /property:Configuration=%BUILD_TYPE% /logger:"C:\Program Files\AppVeyor\BuildAgent\Appveyor.MSBuildLogger.dll"
-  - msbuild "build\test\solvespace-testsuite.vcxproj" /verbosity:minimal /property:Configuration=%BUILD_TYPE% /logger:"C:\Program Files\AppVeyor\BuildAgent\Appveyor.MSBuildLogger.dll"
-test_script:
-  - build\bin\%BUILD_TYPE%\solvespace-testsuite.exe
->>>>>>> 1864bf0c
 artifacts:
   - path: build\bin\%BUILD_TYPE%\solvespace.exe
     name: solvespace.exe
